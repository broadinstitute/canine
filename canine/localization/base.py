--- conflicted
+++ resolved
@@ -679,11 +679,7 @@
                   # within container
                   "sudo mount -o noload,ro,defaults /dev/disk/by-id/google-{disk_name} $CANINE_LOCAL_DISK_DIR".format(disk_name = disk),
                   # on host (so that other dockers can access it)
-<<<<<<< HEAD
-                  "if [[ -f /.dockerenv ]]; then sudo nsenter -t 1 -m mount -o noload,ro,defaults /dev/disk/by-id/google-{disk_name} $CANINE_LOCAL_DISK_DIR'; fi".format(disk_name = disk),
-=======
                   "if [[ -f /.dockerenv ]]; then sudo nsenter -t 1 -m mount -o noload,ro,defaults /dev/disk/by-id/google-{disk_name} $CANINE_LOCAL_DISK_DIR; fi".format(disk_name = disk),
->>>>>>> 37e2baf9
                   "fi",
 
                   # symlink into the canine directory
