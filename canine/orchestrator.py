import typing
import os
import time
import sys
import warnings
import traceback
from subprocess import CalledProcessError
from .adapters import AbstractAdapter, ManualAdapter, FirecloudAdapter
<<<<<<< HEAD
from .backends import AbstractSlurmBackend, LocalSlurmBackend, RemoteSlurmBackend, TransientGCPSlurmBackend, TransientImageSlurmBackend
=======
from .backends import AbstractSlurmBackend, LocalSlurmBackend, RemoteSlurmBackend, TransientGCPSlurmBackend
>>>>>>> 63cc655e
from .localization import AbstractLocalizer, BatchedLocalizer, LocalLocalizer, RemoteLocalizer, NFSLocalizer
from .utils import check_call
import yaml
import pandas as pd
from agutil import status_bar
version = '0.3.2'

ADAPTERS = {
    'Manual': ManualAdapter,
    'Firecloud': FirecloudAdapter,
    'Terra': FirecloudAdapter
}

BACKENDS = {
    'Local': LocalSlurmBackend,
    'Remote': RemoteSlurmBackend,
    'TransientGCP': TransientGCPSlurmBackend,
    'TransientImage': TransientImageSlurmBackend
}

LOCALIZERS = {
    'Batched': BatchedLocalizer,
    'Local': LocalLocalizer,
    'Remote': RemoteLocalizer,
    'NFS': NFSLocalizer
}

ENTRYPOINT = """#!/bin/bash
export CANINE="{version}"
export CANINE_BACKEND="{{backend}}"
export CANINE_ADAPTER="{{adapter}}"
export CANINE_ROOT="{{CANINE_ROOT}}"
export CANINE_COMMON="{{CANINE_COMMON}}"
export CANINE_OUTPUT="{{CANINE_OUTPUT}}"
export CANINE_JOBS="{{CANINE_JOBS}}"
source $CANINE_JOBS/$SLURM_ARRAY_TASK_ID/setup.sh
{{pipeline_script}}
CANINE_JOB_RC=$?
source $CANINE_JOBS/$SLURM_ARRAY_TASK_ID/teardown.sh
exit $CANINE_JOB_RC
""".format(version=version)

class Orchestrator(object):
    """
    Main class
    Parses a configuration object, initializes, runs, and cleans up a Canine Pipeline
    """

    @staticmethod
    def stringify(obj: typing.Any) -> typing.Any:
        """
        Recurses through the dictionary, converting objects to strings
        """
        if isinstance(obj, list):
            return [
                Orchestrator.stringify(elem)
                for elem in obj
            ]
        elif isinstance(obj, dict):
            return {
                key:Orchestrator.stringify(val)
                for key, val in obj.items()
            }
        return str(obj)

    @staticmethod
    def fill_config(cfg: typing.Union[str, typing.Dict[str, typing.Any]]) -> typing.Dict[str, typing.Any]:
        """
        Loads the given config object (or reads from the given filepath)
        Applies Canine defaults, then returns the final config dictionary
        """
        if isinstance(cfg, str):
            with open(cfg) as r:
                cfg = yaml.load(r, Loader=yaml.loader.SafeLoader)
        DEFAULTS = {
            'name': 'canine',
            'adapter': {
                'type': 'Manual',
            },
            'backend': {
                'type': 'Local'
            },
            'localization': {
                'strategy': 'Batched'
            }
        }
        for key, value in DEFAULTS.items():
            if key not in cfg:
                cfg[key] = value
            elif isinstance(value, dict):
                cfg[key] = {**value, **cfg[key]}
        return cfg


    def __init__(self, config: typing.Union[str, typing.Dict[str, typing.Any]]):
        """
        Initializes the Orchestrator from a given config
        """
        config = Orchestrator.fill_config(config)
        self.name = config['name']
        if 'script' not in config:
            raise KeyError("Config missing required key 'script'")
        self.script = config['script']
        if isinstance(self.script, str):
            if not os.path.isfile(self.script):
                raise FileNotFoundError(self.script)
        elif not isinstance(self.script, list):
            raise TypeError("script must be a path to a bash script or a list of bash commands")
        self.raw_inputs = Orchestrator.stringify(config['inputs']) if 'inputs' in config else {}
        self.resources = Orchestrator.stringify(config['resources']) if 'resources' in config else {}
        adapter = config['adapter']
        if adapter['type'] not in ADAPTERS:
            raise ValueError("Unknown adapter type '{type}'".format(**adapter))
        self._adapter_type=adapter['type']
        self.adapter = ADAPTERS[adapter['type']](**{arg:val for arg,val in adapter.items() if arg != 'type'})
        backend = config['backend']
        if backend['type'] not in BACKENDS:
            raise ValueError("Unknown backend type '{type}'".format(**backend))
        self._backend_type = backend['type']
        self._slurmconf_path = backend['slurm_conf_path'] if 'slurm_conf_path' in backend else None
        self.backend = BACKENDS[backend['type']](**backend)
        self.localizer_args = config['localization'] if 'localization' in config else {}
        if self.localizer_args['strategy'] not in LOCALIZERS:
            raise ValueError("Unknown localization strategy '{}'".format(self.localizer_args))
        self._localizer_type = LOCALIZERS[self.localizer_args['strategy']]
        self.localizer_args = {key:val for key,val in self.localizer_args.items() if key != 'strategy'}
        self.localizer_overrides = {}
        if 'overrides' in self.localizer_args:
            self.localizer_overrides = {**self.localizer_args['overrides']}
            del self.localizer_args['overrides']
        self.raw_outputs = Orchestrator.stringify(config['outputs']) if 'outputs' in config else {}
        if len(self.raw_outputs) == 0:
            warnings.warn("No outputs declared", stacklevel=2)
        if 'stdout' not in self.raw_outputs:
            self.raw_outputs['stdout'] = 'stdout'
        if 'stderr' not in self.raw_outputs:
            self.raw_outputs['stderr'] = 'stderr'

    def run_pipeline(self, output_dir: str = 'canine_output', dry_run: bool = False) -> typing.Tuple[str, dict, dict, pd.DataFrame]:
        """
        Runs the configured pipeline
        Returns a 4-tuple:
        * The batch job id
        * The input job specification
        * The sacct dataframe after all jobs completed
        """
        if isinstance(self.backend, LocalSlurmBackend) and os.path.exists(output_dir):
            raise FileExistsError("Output directory {} already exists".format(output_dir))
        job_spec = self.adapter.parse_inputs(self.raw_inputs)

        if len(job_spec) == 0:
            raise ValueError("You didn't specify any jobs!")

        print("Preparing pipeline of", len(job_spec), "jobs")
        print("Connecting to backend...")
        if isinstance(self.backend, RemoteSlurmBackend):
            self.backend.load_config_args()
        with self.backend:
            print("Initializing pipeline workspace")
            with self._localizer_type(self.backend, **self.localizer_args) as localizer:
                print("Localizing inputs...")
                abs_staging_dir = localizer.localize(
                    job_spec,
                    self.raw_outputs,
                    self.localizer_overrides
                )
                print("Job staged on SLURM controller in:", abs_staging_dir)
                print("Preparing pipeline script")
                env = localizer.environment('compute')
                root_dir = env['CANINE_ROOT']
                entrypoint_path = os.path.join(root_dir, 'entrypoint.sh')
                if isinstance(self.script, str):
                    pipeline_path = os.path.join(root_dir, os.path.basename(self.script))
                else:
                    pipeline_path = self.backend.pack_batch_script(
                        *self.script,
                        script_path=os.path.join(root_dir, 'script.sh')
                    )
                with self.backend.transport() as transport:
                    if isinstance(self.script, str):
                        transport.send(self.script, pipeline_path)
                        transport.chmod(pipeline_path, 0o775)
                    with transport.open(entrypoint_path, 'w') as w:
                        w.write(ENTRYPOINT.format(
                            backend=self._backend_type,
                            adapter=self._adapter_type,
                            pipeline_script=pipeline_path,
                            **env
                        ))
                    transport.chmod(entrypoint_path, 0o775)
                    transport.chmod(pipeline_path, 0o775)
                if dry_run:
                    localizer.clean_on_exit = False
                    return job_spec
                print("Waiting for cluster to finish startup...")
                self.backend.wait_for_cluster_ready()
<<<<<<< HEAD

                # perform hard reset of cluster; some backends do this own their
                # own, in which case we skip.  we also can't do this if path to slurm.conf
                # is unknown.
                if self.backend.hard_reset_on_orch_init and self._slurmconf_path:
=======
                if self._slurmconf_path is not None:
>>>>>>> 63cc655e
                    active_jobs = self.backend.squeue('all')
                    if len(active_jobs):
                        print("There are active jobs. Skipping slurmctld restart")
                    else:
                        try:
                            print("Stopping slurmctld")
                            rc, stdout, stderr = self.backend.invoke(
                                'sudo pkill slurmctld',
                                True
                            )
                            check_call('sudo pkill slurmctld', rc, stdout, stderr)
                            print("Loading configurations", self._slurmconf_path)
                            rc, stdout, stderr = self.backend.invoke(
                                'sudo slurmctld -c -f {}'.format(self._slurmconf_path),
                                True
                            )
                            check_call('sudo slurmctld -c -f {}'.format(self._slurmconf_path), rc, stdout, stderr)
                            print("Restarting slurmctl")
                            rc, stdout, stderr = self.backend.invoke(
                                'sudo slurmctld reconfigure',
                                True
                            )
                            check_call('sudo slurmctld reconfigure', rc, stdout, stderr)
                        except CalledProcessError:
                            traceback.print_exc()
                            print("Slurmctld restart failed")
                print("Submitting batch job")
                batch_id = self.backend.sbatch(
                    entrypoint_path,
                    **{
                        'requeue': True,
                        'job_name': self.name,
                        'array': "0-{}".format(len(job_spec)-1),
                        'output': "{}/%a/workspace/stdout".format(env['CANINE_JOBS']),
                        'error': "{}/%a/workspace/stderr".format(env['CANINE_JOBS']),
                        **self.resources
                    }
                )
                print("Batch id:", batch_id)
                completed_jobs = []
                try:
                    waiting_jobs = {
                        '{}_{}'.format(batch_id, i)
                        for i in range(len(job_spec))
                    }
                    outputs = {}
                    while len(waiting_jobs):
                        time.sleep(30)
                        acct = self.backend.sacct(job=batch_id)
                        for jid in [*waiting_jobs]:
                            if jid in acct.index and acct['State'][jid] not in {'RUNNING', 'PENDING', 'NODE_FAIL'}:
                                job = jid.split('_')[1]
                                print("Job",job, "completed with status", acct['State'][jid], acct['ExitCode'][jid].split(':')[0])
                                completed_jobs.append((job, jid))
                                waiting_jobs.remove(jid)
                except:
                    print("Encountered unhandled exception. Cancelling batch job", file=sys.stderr)
                    self.backend.scancel(batch_id)
                    localizer.clean_on_exit = False
                    raise
                finally:
                    if len(completed_jobs):
                        print("Delocalizing outputs")
                        outputs = localizer.delocalize(self.raw_outputs, output_dir)
            print("Parsing output data")
            self.adapter.parse_outputs(outputs)
            acct = self.backend.sacct(job=batch_id)
            return pd.DataFrame(
                data={
                    job_id: {
                        'slurm_state': acct['State'][batch_id+'_'+job_id],
                        'exit_code': acct['ExitCode'][batch_id+'_'+job_id],
                        **job_spec[job_id],
                        **{
                            key: val[0] if isinstance(val, list) and len(val) == 1 else val
                            for key, val in outputs[job_id].items()
                        }
                    }
                    for job_id in job_spec
                }
            ).T.set_index(pd.Index([*job_spec], name='job_id'))<|MERGE_RESOLUTION|>--- conflicted
+++ resolved
@@ -6,11 +6,7 @@
 import traceback
 from subprocess import CalledProcessError
 from .adapters import AbstractAdapter, ManualAdapter, FirecloudAdapter
-<<<<<<< HEAD
 from .backends import AbstractSlurmBackend, LocalSlurmBackend, RemoteSlurmBackend, TransientGCPSlurmBackend, TransientImageSlurmBackend
-=======
-from .backends import AbstractSlurmBackend, LocalSlurmBackend, RemoteSlurmBackend, TransientGCPSlurmBackend
->>>>>>> 63cc655e
 from .localization import AbstractLocalizer, BatchedLocalizer, LocalLocalizer, RemoteLocalizer, NFSLocalizer
 from .utils import check_call
 import yaml
@@ -207,15 +203,11 @@
                     return job_spec
                 print("Waiting for cluster to finish startup...")
                 self.backend.wait_for_cluster_ready()
-<<<<<<< HEAD
 
                 # perform hard reset of cluster; some backends do this own their
                 # own, in which case we skip.  we also can't do this if path to slurm.conf
                 # is unknown.
                 if self.backend.hard_reset_on_orch_init and self._slurmconf_path:
-=======
-                if self._slurmconf_path is not None:
->>>>>>> 63cc655e
                     active_jobs = self.backend.squeue('all')
                     if len(active_jobs):
                         print("There are active jobs. Skipping slurmctld restart")
