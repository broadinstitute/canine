import typing
import os
import sys
import select
import io
import warnings
from collections import namedtuple
import functools
import shlex
import subprocess
import google.auth
import paramiko
import shutil
import time
<<<<<<< HEAD
import pandas as pd
=======
import requests
>>>>>>> 76a0f4d7

class ArgumentHelper(dict):
    """
    Helper class for setting arguments to slurm commands
    Used only to handle keyword arguments to console commands
    Should not be responsible for positionals
    """

    def __init__(self, *flags: str, **params: typing.Any):
        """
        Creates a new ArgumentHelper
        Flags can be passed as positional arguments
        Parameters can be passed as keyword arguments
        """
        object.__setattr__(self, 'defaults', {})
        object.__setattr__(self, 'flags', [item for item in flags])
        object.__setattr__(self, 'params', {k:v for k,v in params.items()})
        for key, val in [*self.params.items()]:
            if val is True:
                self.flags.append(key)
                del self.params[key]

    def __repr__(self) -> str:
        return '<ArgumentHelper{}>'.format(
            self.commandline
        )

    def __getattr__(self, name):
        return self[name]

    def __setattr__(self, name, value):
        self[name] = value

    def __delattr__(self, name):
        del self[name]

    def __getitem__(self, name):
        if name in self.params:
            return self.params[name]
        if name in self.flags:
            return True
        if name in self.defaults:
            return self.defaults[name]

    def __setitem__(self, name, value):
        if value is True:
            self.flags.append(name)
        elif value is False:
            object.__setattr__(self, 'flags', [flag for flag in self.flags if flag != name])
        else:
            self.params[name] = value

    def __delitem__(self, name):
        if name in self.params:
            del self.params[name]
        elif name in self.flags:
            object.__setattr__(self, 'flags', [flag for flag in self.flags if flag != name])
        else:
            raise KeyError("No such argument {}".format(name))

    @staticmethod
    def translate(flag) -> str:
        """Converts acceptable python strings to command line args"""
        return flag.replace('_', '-')

    @property
    def commandline(self) -> str:
        """Expands the arguments to command line form"""
        return '{short_prespace}{short_flags}{long_flags}{params}'.format(
            short_prespace=' -' if len([f for f in self.flags if len(f) == 1]) else '',
            short_flags=''.join(flag for flag in self.flags if len(flag)==1),
            long_flags=''.join(' --{}'.format(self.translate(flag)) for flag in self.flags if len(flag) > 1),
            params=''.join(
                ' --{}={}'.format(self.translate(key), shlex.quote(value))
                for key, value in self.params.items()
            )
        )

    def setdefaults(self, **kwargs: typing.Any):
        self.defaults.update(kwargs)

def make_interactive(channel: paramiko.Channel) -> typing.Tuple[int, typing.BinaryIO, typing.BinaryIO]:
    """
    Manages an interactive command
    Takes in a paramiko.Channel shared by stdin, stdout, stderr of a currently running command
    The current interpreter stdin is duplicated and written to the command's stdin
    The command's stdout and stderr are written to the interpreter's stdout and stderr
    and also buffered in a ByteStream for later reading
    Returns (exit status, Stdout buffer, Stderr bufer)
    """
    infd = sys.stdin.fileno()
    channelfd = channel.fileno()
    poll = select.poll()
    poll.register(infd, select.POLLIN+select.POLLPRI+select.POLLERR+select.POLLHUP)
    poll.register(channelfd, select.POLLIN+select.POLLPRI+select.POLLERR+select.POLLHUP)
    stdout = io.BytesIO()
    stderr = io.BytesIO()
    while not channel.exit_status_ready():
        for fd, event in poll.poll(0.5):
            if fd == infd and event & (select.POLLIN + select.POLLPRI):
                # Text available on python stdin
                channel.send(os.read(infd, 4096))
        if channel.recv_ready():
            content = channel.recv(4096)
            sys.stdout.write(content.decode())
            sys.stdout.flush()
            stdout.write(content)
        if channel.recv_stderr_ready():
            content = channel.recv_stderr(4096)
            sys.stderr.write(content.decode())
            sys.stderr.flush()
            stderr.write(content)
    if channel.recv_ready():
        content = channel.recv(4096)
        sys.stdout.write(content.decode())
        sys.stdout.flush()
        stdout.write(content)
    if channel.recv_stderr_ready():
        content = channel.recv_stderr(4096)
        sys.stderr.write(content.decode())
        sys.stderr.flush()
        stderr.write(content)
    stdout.seek(0,0)
    stderr.seek(0,0)
    return channel.recv_exit_status(), stdout, stderr

def get_default_gcp_zone():
    try:
        response = requests.get(
            'http://metadata.google.internal/computeMetadata/v1/instance/zone',
            headers={
                'Metadata-Flavor': 'Google'
            }
        )
        if response.status_code == 200:
            return os.path.basename(response.text)
    except requests.exceptions.ConnectionError:
        pass
    # not on GCE instance, check env
    try:
        response = subprocess.run('gcloud config get-value compute/zone', shell=True, stdout=subprocess.PIPE, stderr=subprocess.STDOUT)
        if response.returncode == 0 and b'(unset)' not in response.stdout.strip():
            return response.stdout.strip().decode()
    except subprocess.CalledProcessError:
        pass
    # gcloud config not happy, just return default
    return 'us-central1-a'

__DEFAULT_GCP_PROJECT__ = None

def get_default_gcp_project():
    """
    Returns the currently configured default project
    """
    global __DEFAULT_GCP_PROJECT__
    try:
        if __DEFAULT_GCP_PROJECT__ is None:
            __DEFAULT_GCP_PROJECT__ = google.auth.default()[1]
    except google.auth.exceptions.GoogleAuthError:
        warnings.warn(
            "Unable to load gcloud credentials. Some features may not function properly",
            stacklevel=1
        )
    return __DEFAULT_GCP_PROJECT__

def check_call(cmd:str, rc: int, stdout: typing.Optional[typing.BinaryIO] = None, stderr: typing.Optional[typing.BinaryIO] = None):
    """
    Checks that the rc is 0
    If not, flush stdout and stderr streams and raise a CalledProcessError
    """
    if rc != 0:
        if stdout is not None:
            sys.stdout.write(stdout.read().decode())
            sys.stdout.flush()
        if stderr is not None:
            sys.stderr.write(stderr.read().decode())
            sys.stderr.flush()
        raise subprocess.CalledProcessError(rc, cmd)

predefined_mtypes = {
    # cost / CPU in each of the predefined tracks
    'n1-standard': (0.0475, 0.01),
    'n1-highmem': (0.0592, 0.0125),
    'n1-highcpu': (0.03545, 0.0075),
    'n2-standard': (0.4855, 0.01175),
    'n2-highmem': (0.0655, 0.01585),
    'n2-highcpu': (0.03585, 0.00865),
    'm1-ultramem': (0.1575975, 0.0332775),
    'm2-ultramem': (0.2028173077, 0), # no preemptible version
    'c2-standard': (0.0522, 0.012625)
}

CustomPricing = namedtuple('CustomPricing', [
    'cpu_cost',
    'mem_cost',
    'ext_cost',
    'preempt_cpu_cost',
    'preempt_mem_cost',
    'preempt_ext_cost'
])

custom_mtypes = {
    # cost / CPU, extended memory cost, preemptible cpu, preemptible extended memory
    'n1-custom': CustomPricing(
        0.033174, 0.004446, 0.00955,
        0.00698, 0.00094, 0.002014 #extends > 6.5gb/core
    ),
    'n2-custom': CustomPricing(
        0.033174, 0.004446, 0.00955,
        0.00802, 0.00108, 0.002310 # extends > 7gb/core
    )
}

fixed_cost = {
    # For fixed machine types, direct mapping of cost
    'm1-megamem-96': (10.6740, 2.26),
    'f1-micro': (0.0076, 0.0035),
    'g1-small': (0.0257, 0.007)
}

gpu_pricing = {
    'nvidia-tesla-t4': (0.95, 0.29),
    'nvidia-tesla-p4': (0.60, 0.216),
    'nvidia-tesla-v100': (2.48, 0.74),
    'nvidia-tesla-p100': (1.46, 0.43),
    'nvidia-tesla-k80': (0.45, 0.135)
}

@functools.lru_cache()
def _get_mtype_cost(mtype: str) -> typing.Tuple[float, float]:
    """
    Returns the hourly cost of a google VM based on machine type.
    Returns a tuple of (non-preemptible cost, preemptible cost)
    """
    if mtype in fixed_cost:
        return fixed_cost[mtype]
    components = mtype.split('-')
    if len(components) < 3:
        raise ValueError("mtype {} not in expected format".format(mtype))
    track = '{}-{}'.format(components[0], components[1])
    if 'custom' in mtype:
        # (n1-|n2-)?custom-(\d+)-(\d+)(-ext)?
        if components[0] == 'custom':
            components = ['n1'] + components
        if len(components) not in {4, 5}:
            raise ValueError("Custom mtype {} not in expected format".format(mtype))
        cores = int(components[2])
        mem = int(components[3]) / 1024
        if track == 'n1-custom':
            reg_mem = min(mem, cores * 6.5)
        else:
            reg_mem = min(mem, cores * 8)
        ext_mem = mem - reg_mem
        price_model = custom_mtypes[track]
        return (
            (price_model.cpu_cost * cores) + (price_model.mem_cost * reg_mem) + (price_model.ext_cost * ext_mem),
            (price_model.preempt_cpu_cost * cores) + (price_model.preempt_mem_cost * reg_mem) + (price_model.preempt_ext_cost * ext_mem)
        )
    if track not in predefined_mtypes:
        raise ValueError("mtype family {} not defined".format(track))
    cores = int(components[2])
    return (
        predefined_mtypes[track][0] * cores,
        predefined_mtypes[track][1] * cores
    )

def gcp_hourly_cost(mtype: str, preemptible: bool = False, ssd_size: int = 0, hdd_size: int = 0, gpu_type: typing.Optional[str] = None, gpu_count: int = 0) -> float:
    """
    Gets the hourly cost of a GCP VM based on its machine type and disk size.
    Does not include any sustained usage discounts. Actual pricing may vary based
    on compute region
    """
    mtype_cost, preemptible_cost = _get_mtype_cost(mtype)
    return (
        (preemptible_cost if preemptible else mtype_cost) +
        (0.00023287671232876715 * ssd_size) +
        (0.00005479452055 * hdd_size) +
        (
            0 if gpu_type is None or gpu_count < 1
            else (gpu_pricing[gpu_type][1 if preemptible else 0] * gpu_count)
        )
    )

# rmtree_retry removed in favor of AbstractTransport.rmtree

def pandas_write_hdf5_buffered(df: pd.DataFrame, key: str, buf: io.BufferedWriter):
    """
	Write a Pandas dataframe in HDF5 format to a buffer.
    """
    with pd.HDFStore(
      "/dev/null",
      mode = "w",
      driver = "H5FD_CORE",
      driver_core_backing_store = 0
    ) as store:
        store["results"] = df
        buf.write(store._handle.get_file_image())

def pandas_read_hdf5_buffered(key: str, buf: io.BufferedReader) -> pd.DataFrame:
    """
	Read a Pandas dataframe in HDF5 format from a buffer.
    """
    with pd.HDFStore(
      "dummy_hdf5",
      mode = "r",
      driver = "H5FD_CORE",
      driver_core_backing_store = 0,
      driver_core_image = buf.read()
    ) as store:
        return store[key]<|MERGE_RESOLUTION|>--- conflicted
+++ resolved
@@ -12,11 +12,8 @@
 import paramiko
 import shutil
 import time
-<<<<<<< HEAD
 import pandas as pd
-=======
 import requests
->>>>>>> 76a0f4d7
 
 class ArgumentHelper(dict):
     """
